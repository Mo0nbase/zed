--- conflicted
+++ resolved
@@ -1,13 +1,8 @@
 use crate::{
     black, phi, point, rems, AbsoluteLength, BorrowAppContext, BorrowWindow, Bounds, ContentMask,
     Corners, CornersRefinement, CursorStyle, DefiniteLength, Edges, EdgesRefinement, Font,
-<<<<<<< HEAD
-    FontFeatures, FontStyle, FontWeight, Hsla, Length, Pixels, Point, PointRefinement, Rgba,
-    SharedString, Size, SizeRefinement, Styled, TextRun, ViewContext, WindowContext,
-=======
-    FontFeatures, FontStyle, FontWeight, Hsla, Length, Pixels, Point, PointRefinement, Result,
+    FontFeatures, FontStyle, FontWeight, Hsla, Length, Pixels, Point, PointRefinement,
     Rgba, SharedString, Size, SizeRefinement, Styled, TextRun, ViewContext,
->>>>>>> e37d7f5b
 };
 use refineable::{Cascade, Refineable};
 use smallvec::SmallVec;
